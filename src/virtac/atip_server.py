--- conflicted
+++ resolved
@@ -1,9 +1,7 @@
 import csv
-<<<<<<< HEAD
 import typing
-=======
 import logging
->>>>>>> 3f989467
+
 from warnings import warn
 
 import numpy
